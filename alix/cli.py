--- conflicted
+++ resolved
@@ -16,12 +16,9 @@
 from alix.scanner import AliasScanner
 from alix.porter import AliasPorter
 from alix.config import Config
-<<<<<<< HEAD
 from alix.shell_wrapper import ShellWrapper
-=======
 import json  # Add this import
 from datetime import datetime  # Add this import
->>>>>>> 367aec5c
 
 console = Console()
 storage = AliasStorage()
