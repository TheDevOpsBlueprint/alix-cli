import click
import subprocess
from pathlib import Path
from datetime import datetime
from rich.console import Console
from rich.panel import Panel
from rich.table import Table
from rich.prompt import Confirm
from rich.markdown import Markdown

from alix import __version__
from alix.models import Alias
from alix.storage import AliasStorage
from alix.shell_integrator import ShellIntegrator
from alix.shell_detector import ShellType  # NEW IMPORT
from alix.scanner import AliasScanner
from alix.porter import AliasPorter
from alix.config import Config
<<<<<<< HEAD
from click.core import shell_complete as _click_shell_complete
=======
import json  # Add this import
from datetime import datetime  # Add this import
>>>>>>> 367aec5c

console = Console()
storage = AliasStorage()
config = Config()


@click.group(invoke_without_command=True)
@click.pass_context
@click.version_option(version=__version__, prog_name="alix")
def main(ctx):
    """alix - Interactive alias manager for your shell 🚀

    Run without commands to launch interactive TUI mode.
    """
    if ctx.invoked_subcommand is None:
        from alix.tui import AliasManager

        app = AliasManager()
        app.run()


@main.command()
@click.option("--name", "-n", prompt=True, help="Alias name")
@click.option("--command", "-c", prompt=True, help="Command to alias")
@click.option("--description", "-d", help="Description of the alias")
@click.option("--no-apply", is_flag=True, help="Don't apply to shell immediately")
@click.option(
    "--force", is_flag=True, help="Force apply new alias over existing aliases/commands"
)
def add(name, command, description, no_apply, force):
    """Add a new alias to your collection and apply it immediately"""
    msg = None

    command_exists = False
    cmd = storage.get(name)
    if cmd is not None:
        command_exists = True
        msg = f"[red]✗[/] Alias '{name}' already exists in alix!\nEdit the alias to override it"

    if not command_exists:
        cmd = subprocess.run(
            [
                "bash",
                "-i",
                "-c",
                f"(alias; declare -f) | /usr/bin/which --tty-only --read-alias --read-functions --show-tilde --show-dot {name}",
            ],
            capture_output=True,
            text=True,
            timeout=5,
        )
        if cmd.returncode == 0:
            command_exists = True
            msg = cmd.stdout

    if command_exists and not force:
        console.print(
            "[red]Alias/Command/Function already exists. Add --force flag to override"
        )
        console.print(msg)
        exit()

    alias = Alias(name=name, command=command, description=description)
    if storage.add(alias):
        console.print(f"[green]✓[/] Added alias: [cyan]{name}[/] = '{command}'")

        # Auto-apply to shell unless disabled
        if not no_apply:
            integrator = ShellIntegrator()
            success, message = integrator.apply_single_alias(alias)

            if success:
                console.print(f"[green]✓[/] {message}")
                console.print(
                    f"[dim]💡 Alias '{name}' is now available in new shell sessions[/]"
                )
                console.print(
                    f"[dim]   For current session, run: source ~/{integrator.get_target_file().name}[/]"
                )
            else:
                console.print(f"[yellow]⚠[/] Alias saved but not applied: {message}")
                console.print(
                    f"[dim]   Run 'alix apply' to apply all aliases to shell[/]"
                )
    else:
        console.print(
            f"[red]✗[/] Alias '{name}' already exists in alix!\nEdit the alias to override it"
        )


@main.command()
@click.option("--name", "-n", prompt=True, help="Alias name")
@click.option("--command", "-c", prompt=True, help="Command to alias")
@click.option("--description", "-d", prompt=True, help="Description of the alias")
@click.option("--no-apply", is_flag=True, help="Don't apply to shell immediately")
def edit(name, command, description, no_apply):
    """Add a new alias to your collection and apply it immediately"""
    msg = None

    alias = storage.get(name)
    if alias is None:
        console.print(f"[red]x[/]The alias '{name}' does not exist in alix yet")
    else:
        if command:
            alias.command = command
        if description:
            alias.description = description
        storage.remove(alias.name)
        storage.add(alias)
        console.print(f"[green]✓[/] Added alias: [cyan]{name}[/] = '{command}'")

        if not no_apply:
            integrator = ShellIntegrator()
            success, message = integrator.apply_single_alias(alias)

            if success:
                console.print(f"[green]✓[/] {message}")
                console.print(
                    f"[dim]💡 Alias '{name}' is now available in new shell sessions[/]"
                )
                console.print(
                    f"[dim]   For current session, run: source ~/{integrator.get_target_file().name}[/]"
                )
            else:
                console.print(f"[yellow]⚠[/] Alias saved but not applied: {message}")
                console.print(
                    f"[dim]   Run 'alix apply' to apply all aliases to shell[/]"
                )


@main.command()
@click.option("--merge/--replace", default=True, help="Merge with existing or replace")
@click.option(
    "--source",
    "-s",
    type=click.Choice(["system", "active", "file"]),
    default="system",
    help="Import source",
)
@click.option("--file", "-f", type=click.Path(exists=True), help="File to import from")
def scan(merge, source, file):
    """Scan and import existing aliases from your system"""
    scanner = AliasScanner()
    imported_count = 0
    skipped_count = 0

    if source == "file" and file:
        # Import from specific file
        filepath = Path(file)
        aliases = scanner.scan_file(filepath)
        console.print(f"[cyan]Found {len(aliases)} aliases in {filepath.name}[/]")
    elif source == "active":
        # Import currently active aliases
        aliases = scanner.get_active_aliases()
        console.print(f"[cyan]Found {len(aliases)} active aliases[/]")
    else:
        # Import from all system files
        results = scanner.scan_system()
        aliases = []
        for filename, file_aliases in results.items():
            console.print(f"[dim]  {filename}: {len(file_aliases)} aliases[/]")
            aliases.extend(file_aliases)
        console.print(f"[cyan]Found {len(aliases)} total aliases in system files[/]")

    if not aliases:
        console.print("[yellow]No aliases found to import[/]")
        return

    # Import aliases
    for alias in aliases:
        if alias.name in storage.aliases:
            if merge:
                skipped_count += 1
                continue
            else:
                storage.remove(alias.name)

        if storage.add(alias):
            imported_count += 1
            console.print(f"[green]✓[/] Imported: [cyan]{alias.name}[/]")

    # Summary
    console.print("\n[bold green]Import Complete![/]")
    console.print(f"  Imported: {imported_count} aliases")
    if skipped_count > 0:
        console.print(f"  Skipped: {skipped_count} existing aliases")

    console.print("\n[dim]💡 Run 'alix apply' to add these to your shell config[/]")


# NEW COMMAND: apply
@main.command()
@click.argument("shell", required=False, type=click.Choice(["bash", "zsh", "fish"]))
@click.option("--install", is_flag=True, help="Install completion for the detected or specified shell")
def completion(shell, install):
    """Generate or install shell completion scripts for bash, zsh, fish.

    Examples:
      alix completion bash
      alix completion zsh --install
      alix completion fish
    """
    prog_name = "alix"
    ctx_args = {}

    integrator = ShellIntegrator()
    detected = integrator.shell_type

    target_shell = shell or (detected.value if detected else None)
    if not target_shell:
        console.print("[red]Unable to determine shell. Specify one of: bash, zsh, fish[/]")
        return

    import io
    from contextlib import redirect_stdout

    instruction = f"{target_shell}_source"
    buf = io.StringIO()
    with redirect_stdout(buf):
        _click_shell_complete(main, ctx_args, prog_name, "_ALIX_COMPLETE", instruction)
    script = buf.getvalue().rstrip("\n")

    if install:
        try:
            success, message = integrator.install_completions(script, ShellType(target_shell))
        except ValueError:
            console.print(f"[red]Invalid shell: {target_shell}[/]")
            return
        if success:
            console.print(f"[green]✓[/] {message}")
            console.print("[dim]Restart your terminal or source your shell config to enable completions.[/]")
        else:
            console.print(f"[red]✗[/] {message}")
        return

    click.echo(script)


@main.command()
@click.option("--shell", "-s", help="Target shell (auto-detect if not specified)")
@click.option("--file", "-f", type=click.Path(), help="Custom config file path")
@click.option("--install-completions", is_flag=True, help="Also install shell completions for this shell")
@click.confirmation_option(prompt="Apply all aliases to shell config?")
def apply(shell, file, install_completions):
    """Apply all aliases to your shell configuration"""
    integrator = ShellIntegrator()

    # Override shell type if specified
    if shell:
        try:
            integrator.shell_type = ShellType(shell.lower())
        except ValueError:
            console.print(f"[red]Invalid shell type: {shell}[/]")
            console.print("[dim]Valid options: bash, zsh, fish, sh[/]")
            return

    # Get target file
    if file:
        target_file = Path(file)
        if not target_file.exists():
            console.print(f"[red]File not found: {file}[/]")
            return
    else:
        target_file = integrator.get_target_file()

    if not target_file:
        console.print("[red]No shell configuration file found![/]")
        console.print("[dim]Try specifying a file with --file option[/]")
        return

    # Show what will be done
    aliases = storage.list_all()
    console.print(f"[cyan]Applying {len(aliases)} aliases to: {target_file}[/]")

    # Apply aliases
    success, message = integrator.apply_aliases(target_file)

    if success:
        console.print(f"[green]✓[/] {message}")
        console.print("\n[bold]Next steps:[/]")
        console.print(f"  1. Restart your terminal, OR")
        console.print(f"  2. Run: [cyan]source {target_file}[/]")
        console.print(f"\n[dim]Your aliases are now ready to use![/]")
    else:
        console.print(f"[red]✗[/] {message}")
        return

    if install_completions:
        target_shell = (integrator.shell_type.value if not shell else shell.lower())
        import io
        from contextlib import redirect_stdout
        buf = io.StringIO()
        with redirect_stdout(buf):
            _click_shell_complete(main, {}, "alix", "_ALIX_COMPLETE", f"{target_shell}_source")
        script = buf.getvalue().rstrip("\n")
        ok, msg = integrator.install_completions(script, ShellType(target_shell))
        if ok:
            console.print(f"[green]✓[/] {msg}")
        else:
            console.print(f"[yellow]⚠[/] {msg}")


@main.command()
def stats():
    """Show statistics about your aliases"""
    aliases = storage.list_all()

    if not aliases:
        console.print("[yellow]No aliases yet![/] Start with 'alix add'")
        return

    # Calculate statistics
    total = len(aliases)
    total_chars_saved = sum(len(a.command) - len(a.name) for a in aliases)
    avg_length = sum(len(a.command) for a in aliases) / total if total > 0 else 0
    most_used = max(aliases, key=lambda a: a.used_count) if aliases else None
    newest = max(aliases, key=lambda a: a.created_at) if aliases else None

    # Shell distribution
    shells = {}
    for alias in aliases:
        shell = alias.shell or "unspecified"
        shells[shell] = shells.get(shell, 0) + 1

    # Create stats panel
    stats_text = f"""
[bold cyan]📊 Alias Statistics[/]

[yellow]Total Aliases:[/] {total}
[yellow]Characters Saved:[/] ~{total_chars_saved:,} keystrokes
[yellow]Average Command Length:[/] {avg_length:.1f} chars
[yellow]Most Used:[/] {most_used.name if most_used else 'N/A'} ({most_used.used_count} times)
[yellow]Newest:[/] {newest.name if newest else 'N/A'}
[yellow]Storage:[/] {storage.storage_path.name}
[yellow]Backups:[/] {len(list(storage.backup_dir.glob('*.json')))} files

[bold]Top Commands by Length Saved:[/]"""

    console.print(Panel.fit(stats_text, border_style="cyan"))

    # Show top 5 space savers
    sorted_aliases = sorted(
        aliases, key=lambda a: len(a.command) - len(a.name), reverse=True
    )[:5]
    table = Table(show_header=False, box=None, padding=(0, 2))
    for i, alias in enumerate(sorted_aliases, 1):
        saved = len(alias.command) - len(alias.name)
        table.add_row(
            f"{i}.",
            f"[cyan]{alias.name}[/]",
            f"saves {saved} chars",
            (
                f"[dim]({alias.command[:30]}...)[/]"
                if len(alias.command) > 30
                else f"[dim]({alias.command})[/]"
            ),
        )
    console.print(table)


@main.command()
def about():
    """About alix and quick help"""
    about_text = f"""
# 🚀 alix v{__version__}

**Interactive alias manager for your shell**

## Quick Start
- Run `alix` to launch interactive TUI
- Press `?` in TUI for keyboard shortcuts
- Use `alix add` to add aliases from CLI
- Use `alix apply` to update your shell config

## Key Features
✨ Interactive TUI with search and filtering
🎨 Beautiful themes (press 't' in TUI)
💾 Auto-backup before changes
📤 Export/import alias collections
🚀 Multi-shell support (bash, zsh, fish)

## Commands
- `alix` - Launch interactive TUI
- `alix add` - Add new alias
- `alix list` - List all aliases
- `alix remove` - Remove an alias
- `alix apply` - Apply to shell config
- `alix export/import` - Share collections
- `alix stats` - View statistics
- `alix config` - Manage settings

## Learn More
GitHub: https://github.com/TheDevOpsBlueprint/alix-cli
    """
    console.print(Markdown(about_text))


@main.command(name="list")
def list_aliases():
    """List all aliases in a beautiful table"""
    aliases = storage.list_all()
    if not aliases:
        console.print("[yellow]No aliases found.[/] Add one with 'alix add'")
        return

    theme = config.get_theme()
    table = Table(title=f"📋 Your Aliases ({len(aliases)} total)")
    table.add_column("Name", style=theme["header_color"], no_wrap=True)
    table.add_column("Command", style=theme["success_color"])

    if config.get("show_descriptions", True):
        table.add_column("Description", style="dim")
        for alias in sorted(aliases, key=lambda a: a.name):
            table.add_row(alias.name, alias.command, alias.description or "")
    else:
        for alias in sorted(aliases, key=lambda a: a.name):
            table.add_row(alias.name, alias.command)

    console.print(table)
    console.print(f"\n[dim]💡 Tip: Run 'alix' for interactive mode![/]")

@main.group()
def group():
    """Manage alias groups"""
    pass

@group.command()
@click.option("--name", "-n", prompt=True, help="Group name")
def create(name):
    """Create a new group (shows existing aliases that can be assigned)"""
    aliases = storage.list_all()
    ungrouped_aliases = [a for a in aliases if not a.group]
    
    if not ungrouped_aliases:
        console.print(f"[yellow]No ungrouped aliases found to assign to group '{name}'[/]")
        return
    
    console.print(f"[cyan]Creating group '{name}'[/]")
    console.print(f"[dim]Found {len(ungrouped_aliases)} ungrouped aliases[/]")
    
    # Show ungrouped aliases
    table = Table(title=f"Ungrouped Aliases")
    table.add_column("Name", style="cyan")
    table.add_column("Command", style="white")
    table.add_column("Description", style="dim")
    
    for alias in ungrouped_aliases:
        table.add_row(
            alias.name,
            alias.command[:50] + "..." if len(alias.command) > 50 else alias.command,
            alias.description or "—"
        )
    
    console.print(table)
    console.print(f"\n[dim]💡 Use 'alix group add {name} <alias_name>' to add aliases to this group[/]")

@group.command()
def list():
    """List all groups and their aliases"""
    aliases = storage.list_all()
    groups = {}
    
    # Group aliases by their group
    for alias in aliases:
        group_name = alias.group or "Ungrouped"
        if group_name not in groups:
            groups[group_name] = []
        groups[group_name].append(alias)
    
    if not groups:
        console.print("[yellow]No groups found[/]")
        return
    
    for group_name, group_aliases in sorted(groups.items()):
        console.print(f"\n[bold cyan]📁 {group_name}[/] ({len(group_aliases)} aliases)")
        
        table = Table(show_header=True, header_style="bold magenta")
        table.add_column("Name", style="cyan", width=20)
        table.add_column("Command", style="white", width=40)
        table.add_column("Description", style="dim", width=30)
        
        for alias in sorted(group_aliases, key=lambda a: a.name):
            table.add_row(
                alias.name,
                alias.command[:40] + "..." if len(alias.command) > 40 else alias.command,
                alias.description or "—"
            )
        
        console.print(table)

@group.command()
@click.argument("group_name")
@click.argument("alias_name")
def add(group_name, alias_name):
    """Add an alias to a group"""
    alias = storage.get(alias_name)
    if not alias:
        console.print(f"[red]✗[/] Alias '{alias_name}' not found!")
        return
    
    if alias.group == group_name:
        console.print(f"[yellow]⚠[/] Alias '{alias_name}' is already in group '{group_name}'")
        return
    
    # Update the alias with the new group
    alias.group = group_name
    storage.aliases[alias_name] = alias
    storage.save()
    
    console.print(f"[green]✓[/] Added '{alias_name}' to group '{group_name}'")

@group.command()
@click.argument("group_name")
@click.argument("alias_name")
def remove(group_name, alias_name):
    """Remove an alias from a group"""
    alias = storage.get(alias_name)
    if not alias:
        console.print(f"[red]✗[/] Alias '{alias_name}' not found!")
        return
    
    if alias.group != group_name:
        console.print(f"[yellow]⚠[/] Alias '{alias_name}' is not in group '{group_name}'")
        return
    
    # Remove the group from the alias
    alias.group = None
    storage.aliases[alias_name] = alias
    storage.save()
    
    console.print(f"[green]✓[/] Removed '{alias_name}' from group '{group_name}'")

@group.command()
@click.argument("group_name")
@click.option("--reassign", help="Reassign aliases to this group instead of deleting")
@click.confirmation_option(prompt="Are you sure you want to delete this group?")
def delete(group_name, reassign):
    """Delete a group and optionally reassign aliases"""
    aliases = storage.list_all()
    group_aliases = [a for a in aliases if a.group == group_name]
    
    if not group_aliases:
        console.print(f"[yellow]⚠[/] Group '{group_name}' not found or is empty")
        return
    
    console.print(f"[cyan]Found {len(group_aliases)} aliases in group '{group_name}'[/]")
    
    if reassign:
        # Reassign to another group
        new_group = reassign
        for alias in group_aliases:
            alias.group = new_group
            storage.aliases[alias.name] = alias
        storage.save()
        console.print(f"[green]✓[/] Reassigned {len(group_aliases)} aliases to group '{new_group}'")
    else:
        # Remove group from aliases (set to None)
        for alias in group_aliases:
            alias.group = None
            storage.aliases[alias.name] = alias
        storage.save()
        console.print(f"[green]✓[/] Removed group '{group_name}' from {len(group_aliases)} aliases")

@group.command()
@click.argument("file", type=click.Path(exists=True))
@click.option("--group", "-g", help="Import to specific group (overrides file group)")
def import_group(file, group):
    """Import aliases from a group export file"""
    try:
        with open(file, 'r') as f:
            data = json.load(f)
        
        if "aliases" not in data:
            console.print(f"[red]✗[/] Invalid group export file")
            return
        
        target_group = group or data.get("group", "imported")
        imported_count = 0
        skipped_count = 0
        
        for alias_name, alias_data in data["aliases"].items():
            if alias_name in storage.aliases:
                skipped_count += 1
                continue
            
            alias = Alias.from_dict(alias_data)
            alias.group = target_group
            storage.aliases[alias_name] = alias
            imported_count += 1
        
        storage.save()
        
        console.print(f"[green]✓[/] Imported {imported_count} aliases to group '{target_group}'")
        if skipped_count > 0:
            console.print(f"[yellow]⚠[/] Skipped {skipped_count} existing aliases")
            
    except Exception as e:
        console.print(f"[red]✗[/] Failed to import: {e}")

@group.command()
@click.argument("group_name")
@click.option("--apply", is_flag=True, help="Apply all aliases in group to shell")
def apply(group_name, apply):
    """Apply all aliases in a group to shell"""
    aliases = storage.list_all()
    group_aliases = [a for a in aliases if a.group == group_name]
    
    if not group_aliases:
        console.print(f"[yellow]⚠[/] Group '{group_name}' not found or is empty")
        return
    
    console.print(f"[cyan]Applying {len(group_aliases)} aliases from group '{group_name}'[/]")
    
    integrator = ShellIntegrator()
    success_count = 0
    
    for alias in group_aliases:
        success, message = integrator.apply_single_alias(alias)
        if success:
            success_count += 1
            console.print(f"[green]✓[/] Applied: {alias.name}")
        else:
            console.print(f"[red]✗[/] Failed: {alias.name} - {message}")
    
    console.print(f"\n[bold]Summary:[/] {success_count}/{len(group_aliases)} aliases applied successfully")
    
    if success_count > 0:
        target_file = integrator.get_target_file()
        if target_file:
            console.print(f"\n[dim]💡 Run 'source {target_file}' to activate in current session[/]")

if __name__ == "__main__":
    main()<|MERGE_RESOLUTION|>--- conflicted
+++ resolved
@@ -16,12 +16,7 @@
 from alix.scanner import AliasScanner
 from alix.porter import AliasPorter
 from alix.config import Config
-<<<<<<< HEAD
 from click.core import shell_complete as _click_shell_complete
-=======
-import json  # Add this import
-from datetime import datetime  # Add this import
->>>>>>> 367aec5c
 
 console = Console()
 storage = AliasStorage()
