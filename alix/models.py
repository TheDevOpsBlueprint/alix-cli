"""Data models for aliases"""

from dataclasses import dataclass, field
from datetime import datetime
from typing import Optional, List, Dict
import json

# Test alias constants for safe testing
TEST_ALIAS_NAME = "alix-test-echo"
TEST_ALIAS_CMD = "echo 'alix test working!'"


@dataclass
class UsageRecord:
    """Represents a single usage event of an alias"""
    timestamp: datetime
    context: Optional[str] = None  # Additional context like working directory, shell session, etc.
    
    def to_dict(self) -> dict:
        """Convert usage record to dictionary for storage"""
        return {
            "timestamp": self.timestamp.isoformat(),
            "context": self.context
        }
    
    @classmethod
    def from_dict(cls, data: dict) -> "UsageRecord":
        """Create usage record from dictionary"""
        return cls(
            timestamp=datetime.fromisoformat(data["timestamp"]),
            context=data.get("context")
        )


@dataclass
class Alias:

    """Represents a shell alias with usage tracking"""

    name: str
    command: str
    description: Optional[str] = None
    tags: List[str] = field(default_factory=list)
    created_at: datetime = field(default_factory=datetime.now)
    used_count: int = 0
    shell: Optional[str] = None  # bash, zsh, fish, etc.
    last_used: Optional[datetime] = None
    usage_history: List[UsageRecord] = field(default_factory=list)
    group: Optional[str] = None
    parameters: Dict[str, str] = field(default_factory=dict)  # e.g., {"$1": "filename", "$2": "destination"}

    def to_dict(self) -> dict:
        """Convert alias to dictionary for storage"""
        return {
            "name": self.name,
            "command": self.command,
            "description": self.description,
            "tags": self.tags,
            "created_at": self.created_at.isoformat(),
            "used_count": self.used_count,
            "shell": self.shell,
            "last_used": self.last_used.isoformat() if self.last_used else None,
            "usage_history": [record.to_dict() for record in self.usage_history],
<<<<<<< HEAD
            "group": self.group,
            "parameters": self.parameters
=======
            "group": self.group

>>>>>>> 27ae01c8
        }

    @classmethod
    def from_dict(cls, data: dict) -> "Alias":
        """Create alias from dictionary"""
        data = data.copy()
        if "created_at" in data and isinstance(data["created_at"], str):
            data["created_at"] = datetime.fromisoformat(data["created_at"])
        if "last_used" in data and data["last_used"] and isinstance(data["last_used"], str):
            data["last_used"] = datetime.fromisoformat(data["last_used"])
        if "usage_history" in data:
            data["usage_history"] = [UsageRecord.from_dict(record) for record in data["usage_history"]]
        # Ensure parameters field exists for backward compatibility
        if "parameters" not in data:
            data["parameters"] = {}
        return cls(**data)
    
    def record_usage(self, context: Optional[str] = None) -> None:
        """Record a usage event for this alias"""
        now = datetime.now()
        self.used_count += 1
        self.last_used = now
        self.usage_history.append(UsageRecord(timestamp=now, context=context))
        
        # Keep only last 100 usage records to prevent storage bloat
        if len(self.usage_history) > 100:
            self.usage_history = self.usage_history[-100:]
    
    def get_usage_stats(self) -> Dict[str, any]:
        """Get usage statistics for this alias"""
        if not self.usage_history:
            return {
                "total_uses": self.used_count,
                "first_used": None,
                "last_used": self.last_used,
                "usage_frequency": 0,
                "recent_usage": []
            }
        
        # Calculate usage frequency (uses per day since creation)
        days_since_creation = (datetime.now() - self.created_at).days
        usage_frequency = self.used_count / max(days_since_creation, 1)
        
        # Get recent usage (last 10 records)
        recent_usage = self.usage_history[-10:] if len(self.usage_history) > 10 else self.usage_history
        
        return {
            "total_uses": self.used_count,
            "first_used": self.usage_history[0].timestamp if self.usage_history else None,
            "last_used": self.last_used,
            "usage_frequency": usage_frequency,
            "recent_usage": [record.to_dict() for record in recent_usage]
        }

    def has_parameters(self) -> bool:
        """Check if this alias uses parameters"""
        import re
        return bool(re.search(r'\$\d+|\$@|\$\*', self.command))
    
    def get_parameter_count(self) -> int:
        """Get the number of parameters used in the command"""
        import re
        matches = re.findall(r'\$(\d+)', self.command)
        return max([int(m) for m in matches], default=0)
    
    def get_usage_example(self) -> str:
        """Generate a usage example with parameter hints"""
        if not self.has_parameters():
            return self.name
        
        param_hints = []
        param_count = self.get_parameter_count()
        for i in range(1, param_count + 1):
            param_key = f"${i}"
            if param_key in self.parameters:
                param_hints.append(f"<{self.parameters[param_key]}>")
            else:
                param_hints.append(f"<arg{i}>")
        
        return f"{self.name} {' '.join(param_hints)}"

    def __str__(self) -> str:
        """String representation for display"""
        return f"{self.name}='{self.command}'"<|MERGE_RESOLUTION|>--- conflicted
+++ resolved
@@ -61,13 +61,9 @@
             "shell": self.shell,
             "last_used": self.last_used.isoformat() if self.last_used else None,
             "usage_history": [record.to_dict() for record in self.usage_history],
-<<<<<<< HEAD
             "group": self.group,
             "parameters": self.parameters
-=======
-            "group": self.group
 
->>>>>>> 27ae01c8
         }
 
     @classmethod
