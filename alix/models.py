--- conflicted
+++ resolved
@@ -34,12 +34,9 @@
 
 @dataclass
 class Alias:
-<<<<<<< HEAD
-    """Represents a shell alias"""
 
-=======
     """Represents a shell alias with usage tracking"""
->>>>>>> 68982825
+
     name: str
     command: str
     description: Optional[str] = None
@@ -61,12 +58,10 @@
             "created_at": self.created_at.isoformat(),
             "used_count": self.used_count,
             "shell": self.shell,
-<<<<<<< HEAD
-=======
             "last_used": self.last_used.isoformat() if self.last_used else None,
             "usage_history": [record.to_dict() for record in self.usage_history]
             "group": self.group
->>>>>>> 68982825
+
         }
 
     @classmethod
