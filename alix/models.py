--- conflicted
+++ resolved
@@ -42,12 +42,9 @@
     created_at: datetime = field(default_factory=datetime.now)
     used_count: int = 0
     shell: Optional[str] = None  # bash, zsh, fish, etc.
-<<<<<<< HEAD
     last_used: Optional[datetime] = None
     usage_history: List[UsageRecord] = field(default_factory=list)
-=======
-    group: Optional[str] = None 
->>>>>>> 367aec5c
+    group: Optional[str] = None
 
     def to_dict(self) -> dict:
         """Convert alias to dictionary for storage"""
@@ -59,12 +56,9 @@
             "created_at": self.created_at.isoformat(),
             "used_count": self.used_count,
             "shell": self.shell,
-<<<<<<< HEAD
             "last_used": self.last_used.isoformat() if self.last_used else None,
             "usage_history": [record.to_dict() for record in self.usage_history]
-=======
             "group": self.group
->>>>>>> 367aec5c
         }
 
     @classmethod
