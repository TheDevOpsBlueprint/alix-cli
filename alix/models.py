"""Data models for aliases"""

from dataclasses import dataclass, field
from datetime import datetime
from typing import Optional, List, Dict, Any

# Test alias constants for safe testing
TEST_ALIAS_NAME = "alix-test-echo"
TEST_ALIAS_CMD = "echo 'alix test working!'"


@dataclass
class UsageRecord:
    """Represents a single usage event of an alias"""
    timestamp: datetime
    context: Optional[str] = None  # Additional context like working directory, shell session, etc.

    def to_dict(self) -> dict:
        """Convert usage record to dictionary for storage"""
        return {
            "timestamp": self.timestamp.isoformat(),
            "context": self.context
        }

    @classmethod
    def from_dict(cls, data: dict) -> "UsageRecord":
        """Create usage record from dictionary"""
        return cls(
            timestamp=datetime.fromisoformat(data["timestamp"]),
            context=data.get("context")
        )


@dataclass
class Alias:

    """Represents a shell alias with usage tracking"""

    name: str
    command: str
    description: Optional[str] = None
    tags: List[str] = field(default_factory=list)
    created_at: datetime = field(default_factory=datetime.now)
    used_count: int = 0
    shell: Optional[str] = None  # bash, zsh, fish, etc.
    last_used: Optional[datetime] = None
    usage_history: List[UsageRecord] = field(default_factory=list)
    group: Optional[str] = None

    def to_dict(self) -> dict:
        """Convert alias to dictionary for storage"""
        return {
            "name": self.name,
            "command": self.command,
            "description": self.description,
            "tags": self.tags,
            "created_at": self.created_at.isoformat(),
            "used_count": self.used_count,
            "shell": self.shell,
            "last_used": self.last_used.isoformat() if self.last_used else None,
            "usage_history": [record.to_dict() for record in self.usage_history],
            "group": self.group
        }

    @classmethod
    def from_dict(cls, data: dict) -> "Alias":
        """Create alias from dictionary"""
        data = data.copy()
        if "created_at" in data and isinstance(data["created_at"], str):
            data["created_at"] = datetime.fromisoformat(data["created_at"])
        if "last_used" in data and data["last_used"] and isinstance(data["last_used"], str):
            data["last_used"] = datetime.fromisoformat(data["last_used"])
        if "usage_history" in data:
            data["usage_history"] = [UsageRecord.from_dict(record) for record in data["usage_history"]]
        return cls(**data)

    def record_usage(self, context: Optional[str] = None) -> None:
        """Record a usage event for this alias"""
        now = datetime.now()
        self.used_count += 1
        self.last_used = now
        self.usage_history.append(UsageRecord(timestamp=now, context=context))

        # Keep only last 100 usage records to prevent storage bloat
        if len(self.usage_history) > 100:
            self.usage_history = self.usage_history[-100:]
<<<<<<< HEAD
    
    def get_usage_stats(self) -> Dict[str, Any]:
=======

    def get_usage_stats(self) -> Dict[str, any]:
>>>>>>> 57353c3e
        """Get usage statistics for this alias"""
        if not self.usage_history:
            return {
                "total_uses": self.used_count,
                "first_used": None,
                "last_used": self.last_used,
                "usage_frequency": 0,
                "recent_usage": []
            }

        # Calculate usage frequency (uses per day since creation)
        days_since_creation = (datetime.now() - self.created_at).days
        usage_frequency = self.used_count / max(days_since_creation, 1)

        # Get recent usage (last 10 records)
        recent_usage = self.usage_history[-10:] if len(self.usage_history) > 10 else self.usage_history

        return {
            "total_uses": self.used_count,
            "first_used": self.usage_history[0].timestamp if self.usage_history else None,
            "last_used": self.last_used,
            "usage_frequency": usage_frequency,
            "recent_usage": [record.to_dict() for record in recent_usage]
        }

    def __str__(self) -> str:
        """String representation for display"""
        return f"{self.name}='{self.command}'"<|MERGE_RESOLUTION|>--- conflicted
+++ resolved
@@ -84,13 +84,8 @@
         # Keep only last 100 usage records to prevent storage bloat
         if len(self.usage_history) > 100:
             self.usage_history = self.usage_history[-100:]
-<<<<<<< HEAD
     
     def get_usage_stats(self) -> Dict[str, Any]:
-=======
-
-    def get_usage_stats(self) -> Dict[str, any]:
->>>>>>> 57353c3e
         """Get usage statistics for this alias"""
         if not self.usage_history:
             return {
