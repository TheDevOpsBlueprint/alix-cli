--- conflicted
+++ resolved
@@ -121,7 +121,6 @@
             return True
         return False
     
-<<<<<<< HEAD
     def track_usage(self, alias_name: str, context: Optional[str] = None) -> None:
         """Track usage of an alias"""
         if alias_name in self.aliases:
@@ -148,7 +147,7 @@
             "average_usage_per_alias": analytics.average_usage_per_alias,
             "most_productive_aliases": analytics.most_productive_aliases
         }
-=======
+      
     def get_by_group(self, group_name: str) -> List[Alias]:
         """Get all aliases in a specific group"""
         return [alias for alias in self.aliases.values() if alias.group == group_name]
@@ -168,5 +167,4 @@
         for name in aliases_to_remove:
             if self.remove(name):
                 count += 1
-        return count
->>>>>>> 367aec5c
+        return count